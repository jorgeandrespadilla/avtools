--- conflicted
+++ resolved
@@ -5,11 +5,7 @@
 from typing import Literal
 from pydantic import BaseModel, ConfigDict, computed_field, model_validator
 from pytube import YouTube, StreamQuery, Stream, exceptions
-<<<<<<< HEAD
-from rich import print as printr, prompt
-=======
-from rich import print as rprint
->>>>>>> 2213d6d2
+from rich import print as rprint, prompt
 from rich.progress import (
     Progress,
     TimeElapsedColumn,
@@ -22,12 +18,10 @@
 from typing_extensions import Self
 from youtube_transcript_api import YouTubeTranscriptApi, NoTranscriptFound
 
-<<<<<<< HEAD
-from app.utils import FilePath, PauseRichProgress, check_ffmpeg_installed, flatten_list, is_supported_extension, is_url, list_extensions
-=======
 from app.models import ICommandHandler
 from app.utils import (
     FilePath,
+    PauseRichProgress,
     check_ffmpeg_installed,
     flatten_list,
     is_supported_extension,
@@ -37,7 +31,6 @@
 
 
 # region Constants
->>>>>>> 2213d6d2
 
 SUPPORTED_OUTPUT_EXTENSIONS = [".mp4"]
 SUPPORTED_RESOLUTIONS = ["360p", "480p", "720p", "1080p", "1440p"]
@@ -555,6 +548,17 @@
             help=f"Target resolution for the downloaded video. Supported resolutions: {list_supported_resolutions()}",
         )
         parser.add_argument(
+            "--transcript",
+            default=None,
+            type=str,
+            help="Include transcript file in the output folder (same name as the video file, but in JSON format) with the specified language code (eg. 'en')."
+        )
+        parser.add_argument(
+            "-y", "--confirm",
+            action="store_true",
+            help="Confirm all prompts automatically (useful for automation)."
+        )
+        parser.add_argument(
             "--verbose", action="store_true", help="Print ffmpeg output (for debugging purposes)"
         )
 
@@ -563,6 +567,8 @@
             input_url=args.video_url,
             output_file=args.output_file,
             target_resolution=args.resolution,
+            transcript=args.transcript,
+            confirm=args.confirm,
             verbose=args.verbose,
         )
         _YouTubeDownloadCommand(command_params).execute()
