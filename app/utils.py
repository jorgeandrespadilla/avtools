--- conflicted
+++ resolved
@@ -6,15 +6,12 @@
 from typing import Callable, Optional, ParamSpec, Union, overload
 from typing_extensions import TypeVar
 import dotenv
-<<<<<<< HEAD
-from rich.progress import Progress
-=======
 from pydantic_core import ValidationError, ErrorDetails
 from rich import print as rprint
+from rich.progress import Progress
 
 
 # region Helper Functions
->>>>>>> 2213d6d2
 
 
 def get_env(key: str, default: str | None = None) -> str | None:
@@ -82,7 +79,7 @@
     milliseconds_separator: str = ".",
 ) -> str:
     """
-    Format the duration in seconds to a human-readable string (HH:MM:SS). 
+    Format the duration in seconds to a human-readable string (HH:MM:SS).
     If `include_milliseconds` is True, it will include milliseconds with the provided separator.
     """
 
@@ -101,7 +98,7 @@
         formatted_time += f"{milliseconds_separator}{milliseconds:03}"
 
     return formatted_time
-  
+
 
 # endregion
 
@@ -297,29 +294,6 @@
         return str(self.full_path)
 
 
-<<<<<<< HEAD
-class PauseRichProgress:
-    """
-    Context manager to pause the progress bar and clear the terminal line.
-    """
-
-    def __init__(self, progress: Progress) -> None:
-        self._progress = progress
-
-    def _clear_line(self) -> None:
-        UP = "\x1b[1A"
-        CLEAR = "\x1b[2K"
-        for _ in self._progress.tasks:
-            print(UP + CLEAR + UP)
-
-    def __enter__(self):
-        self._progress.stop()
-        self._clear_line()
-        return self._progress
-
-    def __exit__(self, exc_type, exc_value, exc_traceback):
-        self._progress.start()
-=======
 class ArgumentHelpFormatter(argparse.ArgumentDefaultsHelpFormatter):
     """Help message formatter which adds default values to argument help."""
 
@@ -353,5 +327,27 @@
         return help
 
 
-# endregion
->>>>>>> 2213d6d2
+class PauseRichProgress:
+    """
+    Context manager to pause the progress bar and clear the terminal line.
+    """
+
+    def __init__(self, progress: Progress) -> None:
+        self._progress = progress
+
+    def _clear_line(self) -> None:
+        UP = "\x1b[1A"
+        CLEAR = "\x1b[2K"
+        for _ in self._progress.tasks:
+            print(UP + CLEAR + UP)
+
+    def __enter__(self):
+        self._progress.stop()
+        self._clear_line()
+        return self._progress
+
+    def __exit__(self, exc_type, exc_value, exc_traceback):
+        self._progress.start()
+
+
+# endregion