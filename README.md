--- conflicted
+++ resolved
@@ -78,7 +78,6 @@
 poetry run python cli.py youtube-download -u <youtube_video_url> -o <path_to_output_file>.mp4 --transcript=<language_code>
 ```
 
-<<<<<<< HEAD
 ## Summarize Videos
 
 ```bash
@@ -107,9 +106,6 @@
 
 > All manual tests are located in files prefixed with an underscore (eg. `_test_file_path`).	
 
-## Additional Information
-=======
 ## License
->>>>>>> 3267bca4
 
 This project is licensed under the MIT License - see the [LICENSE](LICENSE) file for details.