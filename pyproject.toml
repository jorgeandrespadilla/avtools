[tool.poetry]
name = "avtools"
version = "1.1.0"
description = "A collection of CLI tools for audio and video processing."
authors = ["Jorge Andres Padilla <jorgeandres.padillasalgado@gmail.com>"]
readme = "README.md"
package-mode = false

[tool.poetry.dependencies]
python = "^3.11"
transformers = "^4.41.2"
optimum = "^1.17.1"
accelerate = "^0.27.2"
torch = {version = "^2.3.1+cu121", source = "pytorch-cuda"}
torchvision = {version = "^0.18.1+cu121", source = "pytorch-cuda"}
torchaudio = {version = "^2.3.1+cu121", source = "pytorch-cuda"}
pydantic = "^2.7.4"
rich = "^13.7.1"
python-dotenv = "^1.0.1"
pyannote-audio = "^3.3.1"
pytube = "^15.0.0"
numpy = "^1.26.4"
<<<<<<< HEAD
openai = "^1.35.7"
=======
youtube-transcript-api = "^0.6.2"
>>>>>>> 3267bca4

[[tool.poetry.source]]
name = "pytorch-cuda"
url = "https://download.pytorch.org/whl/cu121"
priority = "supplemental"


[tool.poetry.group.dev.dependencies]
ruff = "^0.5.0"

[build-system]
requires = ["poetry-core"]
build-backend = "poetry.core.masonry.api"

[tool.ruff]
line-length = 100<|MERGE_RESOLUTION|>--- conflicted
+++ resolved
@@ -20,11 +20,8 @@
 pyannote-audio = "^3.3.1"
 pytube = "^15.0.0"
 numpy = "^1.26.4"
-<<<<<<< HEAD
 openai = "^1.35.7"
-=======
 youtube-transcript-api = "^0.6.2"
->>>>>>> 3267bca4
 
 [[tool.poetry.source]]
 name = "pytorch-cuda"
