--- conflicted
+++ resolved
@@ -1,10 +1,6 @@
 [tool.poetry]
 name = "avtools"
-<<<<<<< HEAD
-version = "1.0.0"
-=======
 version = "1.1.0"
->>>>>>> 3267bca4
 description = "A collection of CLI tools for audio and video processing."
 authors = ["Jorge Andres Padilla <jorgeandres.padillasalgado@gmail.com>"]
 readme = "README.md"
@@ -33,10 +29,7 @@
 
 
 [tool.poetry.group.dev.dependencies]
-<<<<<<< HEAD
 pyinstaller = "^6.8.0"
-=======
->>>>>>> 3267bca4
 ruff = "^0.5.0"
 
 [build-system]
